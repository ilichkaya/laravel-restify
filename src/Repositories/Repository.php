--- conflicted
+++ resolved
@@ -37,11 +37,7 @@
 use ReturnTypeWillChange;
 
 /**
-<<<<<<< HEAD
  * @property string $type
-=======
- * @property $type Repository type
->>>>>>> 98d7e9e2
  */
 class Repository implements RestifySearchable, JsonSerializable
 {
@@ -817,13 +813,7 @@
             ->authorizedUpdateBulk($request)
             ->each(fn (Field $field) => $field->actionHandler->handle($request, $this->resource, $row));
 
-<<<<<<< HEAD
-        static::updatedBulk($this->resource, $request);
-
-        return ok();
-=======
         return response()->json();
->>>>>>> 98d7e9e2
     }
 
     public function deleteBulk(RestifyRequest $request, $repositoryId, int $row)
