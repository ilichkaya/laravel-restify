<?php

namespace Binaryk\LaravelRestify\Services\Search;

use Binaryk\LaravelRestify\Eager\RelatedCollection;
use Binaryk\LaravelRestify\Events\AdvancedFiltersApplied;
use Binaryk\LaravelRestify\Fields\BelongsTo;
use Binaryk\LaravelRestify\Fields\EagerField;
use Binaryk\LaravelRestify\Filters\AdvancedFiltersCollection;
use Binaryk\LaravelRestify\Filters\Filter;
use Binaryk\LaravelRestify\Filters\SearchableFilter;
use Binaryk\LaravelRestify\Http\Requests\RestifyRequest;
use Binaryk\LaravelRestify\Repositories\Repository;
use Illuminate\Database\Eloquent\Builder;
use Illuminate\Database\Eloquent\Relations\Relation;

class RepositorySearchService
{
    /** * @var Repository */
    protected $repository;

    public function search(RestifyRequest $request, Repository $repository): Builder | Relation
    {
        $this->repository = $repository;

        $query = $this->prepareMatchFields(
            $request,
            $this->prepareSearchFields(
                $request,
                $this->prepareRelations($request, $repository::query($request)),
            ),
        );

        $query = $this->applyFilters($request, $repository, $query);

        return tap(
            tap($this->prepareOrders($request, $query), $this->applyMainQuery($request, $repository)),
            $this->applyIndexQuery($request, $repository)
        );
    }

    public function prepareMatchFields(RestifyRequest $request, $query)
    {
        $this->repository::collectMatches($request, $this->repository)->apply($request, $query);

        return $query;
    }

    /**
     * Resolve orders.
     *
     * @param  RestifyRequest  $request
     * @param  Builder  $query
     * @return Builder
     */
    public function prepareOrders(RestifyRequest $request, $query)
    {
        $collection = $this->repository::collectSorts($request, $this->repository);

        if ($collection->isEmpty()) {
            return empty($query->getQuery()->orders)
                ? $query->latest($query->getModel()->getQualifiedKeyName())
                : $query;
        }

        $collection->apply($request, $query);

        return $query;
    }

    public function prepareRelations(RestifyRequest $request, Builder | Relation $query)
    {
        $eager = $this->repository::collectRelated()
            ->forEager($request)
<<<<<<< HEAD
            ->when(
                $request->isIndexRequest(),
                fn (RelatedCollection $collection) => $collection->forIndex($request, $this->repository)
            )
            ->when(
                $request->isShowRequest(),
                fn (RelatedCollection $collection) => $collection->forShow($request, $this->repository)
            )
=======
            ->inRequest($request)
            ->when($request->isIndexRequest(), fn (RelatedCollection $collection) => $collection->forIndex($request, $this->repository))
            ->when($request->isShowRequest(), fn (RelatedCollection $collection) => $collection->forShow($request, $this->repository))
>>>>>>> 551ee7bb
            ->map(fn (EagerField $field) => $field->relation)
            ->values()
            ->unique()
            ->all();

        $query->with($eager);

        return $query->with(($this->repository)::withs());
    }

    public function prepareSearchFields(RestifyRequest $request, $query)
    {
        $search = $request->input('search');

        if (empty($search)) {
            return $query;
        }

        $model = $query->getModel();

        $query->where(function ($query) use ($search, $model, $request) {
            $connectionType = $model->getConnection()->getDriverName();

            $canSearchPrimaryKey = is_numeric($search) &&
                in_array($query->getModel()->getKeyType(), ['int', 'integer']) &&
                ($connectionType != 'pgsql' || $search <= PHP_INT_MAX) &&
                in_array($query->getModel()->getKeyName(), $this->repository::searchables());

            if ($canSearchPrimaryKey) {
                $query->orWhere($query->getModel()->getQualifiedKeyName(), $search);
            }

            foreach ($this->repository::searchables() as $key => $column) {
                $filter = $column instanceof Filter
                    ? $column
                    : SearchableFilter::make()->setColumn(
                        $model->qualifyColumn(is_numeric($key) ? $column : $key)
                    );

                $filter
                    ->setRepository($this->repository)
                    ->setColumn(
                        $filter->column ?? $model->qualifyColumn(is_numeric($key) ? $column : $key)
                    );

                $filter->filter($request, $query, $search);

                $this->repository::collectRelated()
                    ->onlySearchable($request)
                    ->map(function (BelongsTo $field) {
                        return SearchableFilter::make()->setRepository($this->repository)->usingBelongsTo($field);
                    })
                    ->each(fn (SearchableFilter $filter) => $filter->filter($request, $query, $search));
            }
        });

        return $query;
    }

    protected function applyIndexQuery(RestifyRequest $request, Repository $repository)
    {
        if ($request->isIndexRequest() || $request->isGlobalRequest()) {
            return fn ($query) => $repository::indexQuery($request, $query);
        }

        if ($request->isShowRequest()) {
            return fn ($query) => $repository::showQuery($request, $query);
        }

        return fn ($query) => $query;
    }

    protected function applyMainQuery(RestifyRequest $request, Repository $repository)
    {
        return fn ($query) => $repository::mainQuery($request, $query->with($repository::withs()));
    }

    protected function applyFilters(RestifyRequest $request, Repository $repository, $query)
    {
        event(
            new AdvancedFiltersApplied(
                $repository,
                AdvancedFiltersCollection::collectQueryFilters($request, $repository)
                    ->apply($request, $query),
                $request->input('filters'),
            )
        );

        return $query;
    }

    public static function make(): static
    {
        return new static;
    }
}<|MERGE_RESOLUTION|>--- conflicted
+++ resolved
@@ -72,20 +72,9 @@
     {
         $eager = $this->repository::collectRelated()
             ->forEager($request)
-<<<<<<< HEAD
-            ->when(
-                $request->isIndexRequest(),
-                fn (RelatedCollection $collection) => $collection->forIndex($request, $this->repository)
-            )
-            ->when(
-                $request->isShowRequest(),
-                fn (RelatedCollection $collection) => $collection->forShow($request, $this->repository)
-            )
-=======
             ->inRequest($request)
             ->when($request->isIndexRequest(), fn (RelatedCollection $collection) => $collection->forIndex($request, $this->repository))
             ->when($request->isShowRequest(), fn (RelatedCollection $collection) => $collection->forShow($request, $this->repository))
->>>>>>> 551ee7bb
             ->map(fn (EagerField $field) => $field->relation)
             ->values()
             ->unique()
