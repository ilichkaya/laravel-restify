<?php

namespace Binaryk\LaravelRestify\Tests\Controllers;

use Binaryk\LaravelRestify\Filters\MatchFilter;
use Binaryk\LaravelRestify\Filters\SearchableFilter;
use Binaryk\LaravelRestify\Filters\SortableFilter;
use Binaryk\LaravelRestify\Tests\Fixtures\Post\CreatedAfterDateFilter;
use Binaryk\LaravelRestify\Tests\Fixtures\Post\InactiveFilter;
use Binaryk\LaravelRestify\Tests\Fixtures\Post\Post;
use Binaryk\LaravelRestify\Tests\Fixtures\Post\PostRepository;
use Binaryk\LaravelRestify\Tests\Fixtures\Post\SelectCategoryFilter;
use Binaryk\LaravelRestify\Tests\Fixtures\User\UserRepository;
use Binaryk\LaravelRestify\Tests\IntegrationTest;

class RepositoryFilterControllerTest extends IntegrationTest
{
    public function test_can_get_available_filters()
    {
        $this->get(PostRepository::uriKey().'/filters')
            ->assertJsonCount(4, 'data');
    }

    public function test_available_filters_contains_matches_sortables_searches()
    {
        PostRepository::$match = [
            'title' => 'text',
        ];

        PostRepository::$sort = [
            'title',
        ];

        PostRepository::$search = [
            'id',
            'title',
        ];

        $response = $this->getJson('posts/filters?include=matches,sortables,searchables')
            // 5 custom filters
            // 1 match filter
            // 1 sort
            // 2 searchable
            ->assertJsonCount(8, 'data');

        $this->assertSame(
            $response->json('data.4.type'), MatchFilter::TYPE
        );
        $this->assertSame(
            $response->json('data.4.column'), 'title'
        );
        $this->assertSame(
            $response->json('data.5.type'), SortableFilter::TYPE
        );
        $this->assertSame(
            $response->json('data.5.column'), 'title'
        );
        $this->assertSame(
            $response->json('data.6.type'), SearchableFilter::TYPE
        );
        $this->assertSame(
            $response->json('data.6.column'), 'id'
        );
    }

    public function test_available_filters_returns_only_matches_sortables_searches()
    {
        PostRepository::$match = [
            'title' => 'text',
        ];

        PostRepository::$sort = [
            'title' => SortableFilter::make()->setColumn('posts.title'),
        ];

        PostRepository::$search = [
            'id',
            'title',
        ];

//        $response = $this->getJson('posts/filters?only=matches,sortables,searchables')
//            ->assertJsonCount(4, 'data');

//        $response = $this->getJson('posts/filters?only=matches')
//            ->assertJsonCount(1, 'data');
//
<<<<<<< HEAD
        $response = $this->getJson('posts/filters?only=sortables')
            ->assertJsonCount(1, 'data');
=======
        $this->getJson('posts/filters?only=sortables')->assertJsonCount(1, 'data');
>>>>>>> a39c6671

        $response = $this->getJson('posts/filters?only=searchables')
            ->assertJsonCount(2, 'data');
    }

    public function test_value_filter_doesnt_require_value()
    {
        factory(Post::class)->create(['is_active' => false]);
        factory(Post::class)->create(['is_active' => true]);

        $filters = base64_encode(json_encode([
            [
                'key' => InactiveFilter::uriKey(),
            ],
        ]));

        $response = $this
            ->withoutExceptionHandling()
            ->getJson('posts?filters='.$filters)
            ->assertOk();

        $this->assertCount(1, $response->json('data'));
    }

    public function test_the_boolean_filter_is_applied()
    {
        factory(Post::class)->create(['is_active' => false]);
        factory(Post::class)->create(['is_active' => true]);

        $availableFilters = $this
            ->get(PostRepository::uriKey().'/filters?include=matches')
            ->assertOk()
            ->assertJsonFragment($booleanFilter = [
                'key' => $key = 'active-booleans',
                'type' => 'boolean',
                'advanced' => true,
            ]);

        $filters = base64_encode(json_encode([
            [
                'key' => $key,
                'value' => [
                    'is_active' => false,
                ],
            ],
        ]));

        $this->getJson('posts?filters='.$filters)
            ->assertOk()
            ->assertJsonCount(1, 'data');
    }

    public function test_the_select_filter_is_applied()
    {
        factory(Post::class)->create(['category' => 'movie']);
        factory(Post::class)->create(['category' => 'article']);

        $filters = base64_encode(json_encode([
            [
                'key' => SelectCategoryFilter::uriKey(),
                'value' => 'article',
            ],
        ]));

        $this->get('posts?filters='.$filters)
            ->assertOk()
            ->assertJsonCount(1, 'data');
    }

    public function test_the_timestamp_filter_is_applied()
    {
        factory(Post::class)->create(['created_at' => now()->addYear()]);
        factory(Post::class)->create(['created_at' => now()->subYear()]);

        $filters = base64_encode(json_encode([
            [
                'key' => UserRepository::uriKey(),
                'value' => now()->addWeek()->timestamp,
            ],
            [
                'key' => CreatedAfterDateFilter::uriKey(),
                'value' => [
                    'created_at' => now()->addWeek()->timestamp,
                ],
            ],
        ]));

        $this->get('posts?filters='.$filters)
            ->assertOk()
            ->assertJsonCount(2, 'data');
    }
}<|MERGE_RESOLUTION|>--- conflicted
+++ resolved
@@ -84,12 +84,7 @@
 //        $response = $this->getJson('posts/filters?only=matches')
 //            ->assertJsonCount(1, 'data');
 //
-<<<<<<< HEAD
-        $response = $this->getJson('posts/filters?only=sortables')
-            ->assertJsonCount(1, 'data');
-=======
         $this->getJson('posts/filters?only=sortables')->assertJsonCount(1, 'data');
->>>>>>> a39c6671
 
         $response = $this->getJson('posts/filters?only=searchables')
             ->assertJsonCount(2, 'data');
