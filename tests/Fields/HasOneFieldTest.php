<?php

namespace Binaryk\LaravelRestify\Tests\Fields;

use Binaryk\LaravelRestify\Fields\BelongsTo;
use Binaryk\LaravelRestify\Fields\Field;
use Binaryk\LaravelRestify\Fields\FieldCollection;
use Binaryk\LaravelRestify\Fields\HasOne;
use Binaryk\LaravelRestify\Filters\SortableFilter;
use Binaryk\LaravelRestify\Http\Requests\RestifyRequest;
use Binaryk\LaravelRestify\Repositories\Repository;
use Binaryk\LaravelRestify\Restify;
use Binaryk\LaravelRestify\Tests\Fixtures\Post\Post;
use Binaryk\LaravelRestify\Tests\Fixtures\Post\PostPolicy;
use Binaryk\LaravelRestify\Tests\Fixtures\Post\PostRepository;
use Binaryk\LaravelRestify\Tests\Fixtures\User\User;
use Binaryk\LaravelRestify\Tests\Fixtures\User\UserRepository;
use Binaryk\LaravelRestify\Tests\IntegrationTest;
use Illuminate\Support\Facades\Gate;
use Illuminate\Testing\Fluent\AssertableJson;

class HasOneFieldTest extends IntegrationTest
{
    protected function setUp(): void
    {
        parent::setUp();
        $this->authenticate();

        unset($_SERVER['restify.post.show']);

        Restify::repositories([
            UserWithPostRepository::class,
        ]);
    }

    protected function tearDown(): void
    {
        parent::tearDown();
        Repository::clearResolvedInstances();
    }

    public function test_has_one_present_on_relations(): void
    {
        $post = Post::factory()->create([
            'user_id' => User::factory(),
        ]);

        $this->getJson(UserWithPostRepository::uriKey()."/$post->id?related=post")
            ->assertJsonStructure([
                'data' => [
                    'relationships' => [
                        'post',
                    ],
                ],
            ]);
    }

    public function test_has_one_field_unauthorized_see_relationship(): void
    {
        $_SERVER['restify.post.show'] = false;

        Gate::policy(Post::class, PostPolicy::class);

        tap(Post::factory()->create([
            'user_id' => User::factory(),
        ]), function ($post) {
            $this->getJson(UserWithPostRepository::uriKey()."/{$post->id}?related=post")
                ->assertForbidden();
        });
    }

    public function test_field_ignored_when_storing()
    {
        UserWithPostRepository::partialMock()
            ->shouldReceive('fillFields')
            ->withArgs(function ($request, $model, FieldCollection $fields) {
                $this->assertFalse(
                    $fields->some('attribute', 'post')
                );
            });

        $this->postJson(UserWithPostRepository::uriKey(), [
            'name' => 'Eduard Lupacescu',
            'email' => 'eduard.lupacescu@binarcode.com',
            'password' => 'strong!',
            'post' => 'wew',
        ])->assertCreated();
    }

    public function test_can_sort_using_has_one_to_field(): void
    {
        UserRepository::$related = [
            'post' => HasOne::make('post', PostRepository::class)->sortable('posts.title'),
        ];

        Post::factory()->create([
            'title' => 'Zez',
            'user_id' => User::factory()->create([
                'name' => 'Last',
            ]),
        ]);

        Post::factory()->create([
            'title' => 'Abc',
            'user_id' => User::factory()->create([
                'name' => 'First',
            ]),
        ]);

        $this
            ->getJson(UserRepository::uriKey().'?related=post&sort=-post.attributes.title&perPage=5')
            ->assertJson(function (AssertableJson $assertableJson) {
                $assertableJson
                    ->where('data.1.attributes.name', 'First')
                    ->where('data.0.attributes.name', 'Last')
                    ->etc();
            });

        $this
            ->getJson(UserRepository::uriKey().'?related=post&sort=post.attributes.title&perPage=5')
            ->assertJson(function (AssertableJson $assertableJson) {
                $assertableJson
                    ->where('data.0.attributes.name', 'First')
                    ->where('data.1.attributes.name', 'Last')
                    ->etc();
            });
<<<<<<< HEAD

=======
>>>>>>> a26b5dd7
    }
}

class UserWithPostRepository extends Repository
{
    public static $model = User::class;

    public static function related(): array
    {
        return [
            'post' => HasOne::make('post', PostRepository::class),
        ];
    }

    public function fields(RestifyRequest $request): array
    {
        return [
            Field::new('name'),
            Field::new('email'),
            Field::new('password'),
        ];
    }

    public static function uriKey(): string
    {
        return 'user-with-post-repository';
    }
}<|MERGE_RESOLUTION|>--- conflicted
+++ resolved
@@ -124,10 +124,6 @@
                     ->where('data.1.attributes.name', 'Last')
                     ->etc();
             });
-<<<<<<< HEAD
-
-=======
->>>>>>> a26b5dd7
     }
 }
 
