{
    "name": "binaryk/laravel-restify",
    "description": "Laravel REST API helpers",
    "keywords": [
        "crud",
        "rest",
        "api",
        "laravel-restify"
    ],
    "homepage": "https://github.com/BinarCode/laravel-restify",
    "license": "MIT",
    "type": "library",
    "authors": [
        {
            "name": "Eduard Lupacescu",
            "email": "eduard.lupacescu@binarcode.com",
            "role": "Developer"
        }
    ],
    "require": {
        "php": "^7.4",
        "ext-json": "*",
        "doctrine/dbal": "^2.10",
<<<<<<< HEAD
        "illuminate/support": "^7.0 | ^8.0",
        "laravel/ui": "^2.0",
=======
        "illuminate/support": "^7.0|^8.0",
        "laravel/ui": "^2.0|^3.0",
>>>>>>> 287da8b0
        "spatie/once": "^2.2"
    },
    "require-dev": {
        "laravel/legacy-factories": "^1.0.4",
        "mockery/mockery": "^1.3",
        "orchestra/testbench": "^4.0|^5.0|^6.0",
        "phpunit/phpunit": "^8.0|^9.0"
    },
    "autoload": {
        "psr-4": {
            "Binaryk\\LaravelRestify\\": "src"
        }
    },
    "autoload-dev": {
        "psr-4": {
            "Binaryk\\LaravelRestify\\Tests\\": "tests"
        }
    },
    "scripts": {
        "test": "vendor/bin/phpunit",
        "test-coverage": "vendor/bin/phpunit --coverage-html coverage"
    },
    "config": {
        "sort-packages": true
    },
    "extra": {
        "laravel": {
            "providers": [
                "Binaryk\\LaravelRestify\\LaravelRestifyServiceProvider"
            ],
            "aliases": {
                "Restify": "Binaryk\\LaravelRestify\\RestifyFacade"
            }
        }
    }
}<|MERGE_RESOLUTION|>--- conflicted
+++ resolved
@@ -21,13 +21,8 @@
         "php": "^7.4",
         "ext-json": "*",
         "doctrine/dbal": "^2.10",
-<<<<<<< HEAD
-        "illuminate/support": "^7.0 | ^8.0",
-        "laravel/ui": "^2.0",
-=======
         "illuminate/support": "^7.0|^8.0",
         "laravel/ui": "^2.0|^3.0",
->>>>>>> 287da8b0
         "spatie/once": "^2.2"
     },
     "require-dev": {
